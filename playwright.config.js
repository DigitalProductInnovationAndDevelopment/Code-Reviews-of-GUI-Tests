// playwright.config.js (ESM-compatible)
import { defineConfig } from "@playwright/test";

export default defineConfig({
  testDir: "./tests",
  use: {
    headless: true,
    screenshot: 'on',
    trace: 'on',
    video: 'off',
    ignoreHTTPSErrors: true,
  },
  reporter: [
<<<<<<< HEAD
    ["json", { outputFile: "playwright-metrics.json" }],
    ["html", { outputFile: "report.html", open: "never" }],
=======
    ['list'],                                       
    ['json', { outputFile: 'playwright-metrics.json' }], 
    ['html', { outputFolder: 'playwright-report', open: 'never' }],
>>>>>>> e86432c0
  ],
});<|MERGE_RESOLUTION|>--- conflicted
+++ resolved
@@ -11,13 +11,8 @@
     ignoreHTTPSErrors: true,
   },
   reporter: [
-<<<<<<< HEAD
-    ["json", { outputFile: "playwright-metrics.json" }],
-    ["html", { outputFile: "report.html", open: "never" }],
-=======
     ['list'],                                       
     ['json', { outputFile: 'playwright-metrics.json' }], 
     ['html', { outputFolder: 'playwright-report', open: 'never' }],
->>>>>>> e86432c0
   ],
 });
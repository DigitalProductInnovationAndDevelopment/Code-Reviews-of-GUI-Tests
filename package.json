{
  "name": "code-reviews-of-gui-tests",
  "version": "1.0.0",
  "description": "Prototype to address the challenge of reviewing GUI tests",
  "type": "module",
  "main": "index.js",
  "scripts": {
<<<<<<< HEAD
    "test": "echo \"Error: no test specified\" && exit 1",
    "lint": "eslint . --ext .ts,.tsx,.js"
=======
    "format:check": "prettier --check \"tests/**/*.{js,ts,tsx,json}\"",
    "format:write": "prettier --write \"tests/**/*.{js,ts,tsx,json}\"",
    "lint:eslint": "eslint tests --format=json -o artifacts/eslint.json",
    "lint": "npm run format:check && npm run lint:eslint",
    "test:gui": "playwright test",
    "flowchart": "node scripts/generate-flowchart.js",
    "checklist": "node scripts/checklist.js",
    "review": "node scripts/summary-comment.js",
    "dev": "npm run lint && npm run test:gui && npm run flowchart && npm run checklist"
>>>>>>> e86432c0
  },
  "repository": {
    "type": "git",
    "url": "git+https://github.com/DigitalProductInnovationAndDevelopment/Code-Reviews-of-GUI-Tests.git"
  },
  "bugs": {
    "url": "https://github.com/DigitalProductInnovationAndDevelopment/Code-Reviews-of-GUI-Tests/issues"
  },
  "homepage": "https://github.com/DigitalProductInnovationAndDevelopment/Code-Reviews-of-GUI-Tests#readme",
  "keywords": [],
  "author": "",
  "license": "ISC",
  "devDependencies": {
    "@mermaid-js/mermaid-cli": "10.6.1",
    "@octokit/core": "^5.0.0",
    "@playwright/test": "^1.52.0",
    "@types/node": "^24.0.3",
<<<<<<< HEAD
    "@typescript-eslint/eslint-plugin": "^8.34.1",
    "@typescript-eslint/parser": "^8.34.1",
    "eslint": "^9.29.0",
    "eslint-plugin-playwright": "^2.2.0",
    "eslint-plugin-prettier": "^5.5.0"
=======
    "@typescript-eslint/eslint-plugin": "^8.35.0",
    "@typescript-eslint/parser": "^8.35.0",
    "eslint": "^8.0.0",
    "jq": "^1.6.0",
    "marked": "15.0.12",
    "prettier": "^3.3.2"
>>>>>>> e86432c0
  }
}<|MERGE_RESOLUTION|>--- conflicted
+++ resolved
@@ -5,10 +5,6 @@
   "type": "module",
   "main": "index.js",
   "scripts": {
-<<<<<<< HEAD
-    "test": "echo \"Error: no test specified\" && exit 1",
-    "lint": "eslint . --ext .ts,.tsx,.js"
-=======
     "format:check": "prettier --check \"tests/**/*.{js,ts,tsx,json}\"",
     "format:write": "prettier --write \"tests/**/*.{js,ts,tsx,json}\"",
     "lint:eslint": "eslint tests --format=json -o artifacts/eslint.json",
@@ -18,7 +14,6 @@
     "checklist": "node scripts/checklist.js",
     "review": "node scripts/summary-comment.js",
     "dev": "npm run lint && npm run test:gui && npm run flowchart && npm run checklist"
->>>>>>> e86432c0
   },
   "repository": {
     "type": "git",
@@ -36,19 +31,13 @@
     "@octokit/core": "^5.0.0",
     "@playwright/test": "^1.52.0",
     "@types/node": "^24.0.3",
-<<<<<<< HEAD
-    "@typescript-eslint/eslint-plugin": "^8.34.1",
-    "@typescript-eslint/parser": "^8.34.1",
-    "eslint": "^9.29.0",
-    "eslint-plugin-playwright": "^2.2.0",
-    "eslint-plugin-prettier": "^5.5.0"
-=======
     "@typescript-eslint/eslint-plugin": "^8.35.0",
     "@typescript-eslint/parser": "^8.35.0",
     "eslint": "^8.0.0",
+    "eslint-plugin-playwright": "^2.2.0",
+    "eslint-plugin-prettier": "^5.5.0",
     "jq": "^1.6.0",
     "marked": "15.0.12",
     "prettier": "^3.3.2"
->>>>>>> e86432c0
   }
 }
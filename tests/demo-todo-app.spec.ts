import { test, expect, type Page } from '@playwright/test';

test.beforeEach(async ({ page }) => {
  await page.goto('https://demo.playwright.dev/todomvc');
});


const TODO_ITEMS = [
  'watch monty python',
  'feed the cat',
  'book a doctors appointment'
] as const;

test.describe('New Todo', () => {
  test('should allow me to add todo items', async ({ page }) => {
    // create a new todo locator
    const newTodo = page.getByPlaceholder('What needs to be done?');

    // Create 1st todo.
    await newTodo.fill(TODO_ITEMS[0]);
    await newTodo.press('Enter');

<<<<<<< HEAD
    // DELIBERATE FAILURE: This will fail and should show in the metrics
=======
    // Make sure the list only has one todo item.
>>>>>>> 5b799347
    await expect(page.getByTestId('todo-title')).toHaveText([
      TODO_ITEMS[0]
    ]);

    // Create 2nd todo.
    await newTodo.fill(TODO_ITEMS[1]);
    await newTodo.press('Enter');

    // Make sure the list now has two todo items.
    await expect(page.getByTestId('todo-title')).toHaveText([
      TODO_ITEMS[0],
      TODO_ITEMS[1]
    ]);

    await checkNumberOfTodosInLocalStorage(page, 2);
  });

  test('should clear text input field when an item is added', async ({ page }) => {
    // create a new todo locator
    const newTodo = page.getByPlaceholder('What needs to be done?');

    // Create one todo item.
    await newTodo.fill(TODO_ITEMS[0]);
    await newTodo.press('Enter');

    // Check that input is empty.
    await expect(newTodo).toBeEmpty();
    await checkNumberOfTodosInLocalStorage(page, 1);
  });

  test('should append new items to the bottom of the list', async ({ page }) => {
    // Create 3 items.
    await createDefaultTodos(page);

    // create a todo count locator
    const todoCount = page.getByTestId('todo-count')
  
    // Check test using different methods.
    await expect(page.getByText('3 items left')).toBeVisible();
    await expect(todoCount).toHaveText('3 items left');
    await expect(todoCount).toContainText('3');
    await expect(todoCount).toHaveText(/3/);

    // Check all items in one call.
    await expect(page.getByTestId('todo-title')).toHaveText(TODO_ITEMS);
    await checkNumberOfTodosInLocalStorage(page, 3);
  });
});

test.describe('Mark all as completed', () => {
  test.beforeEach(async ({ page }) => {
    await createDefaultTodos(page);
    await checkNumberOfTodosInLocalStorage(page, 3);
  });

  test.afterEach(async ({ page }) => {
    await checkNumberOfTodosInLocalStorage(page, 3);
  });

  test('should allow me to mark all items as completed', async ({ page }) => {
    // Complete all todos.
    await page.getByLabel('Mark all as complete').check();

    // Ensure all todos have 'completed' class.
    await expect(page.getByTestId('todo-item')).toHaveClass(['completed', 'completed', 'completed']);
    await checkNumberOfCompletedTodosInLocalStorage(page, 3);
  });

  test('should allow me to clear the complete state of all items', async ({ page }) => {
    const toggleAll = page.getByLabel('Mark all as complete');
    // Check and then immediately uncheck.
    await toggleAll.check();
    await toggleAll.uncheck();

    // Should be no completed classes.
    await expect(page.getByTestId('todo-item')).toHaveClass(['', '', '']);
  });

  test('complete all checkbox should update state when items are completed / cleared', async ({ page }) => {
    const toggleAll = page.getByLabel('Mark all as complete');
    await toggleAll.check();
    await expect(toggleAll).toBeChecked();
    await checkNumberOfCompletedTodosInLocalStorage(page, 3);

    // Uncheck first todo.
    const firstTodo = page.getByTestId('todo-item').nth(0);
    await firstTodo.getByRole('checkbox').uncheck();

    // Reuse toggleAll locator and make sure its not checked.
    await expect(toggleAll).not.toBeChecked();

    await firstTodo.getByRole('checkbox').check();
    await checkNumberOfCompletedTodosInLocalStorage(page, 3);

    // Assert the toggle all is checked again.
    await expect(toggleAll).toBeChecked();
  });
});

test.describe('Item', () => {

  test('should allow me to mark items as complete', async ({ page }) => {
    // create a new todo locator
    const newTodo = page.getByPlaceholder('What needs to be done?');

    // Create two items.
    for (const item of TODO_ITEMS.slice(0, 2)) {
      await newTodo.fill(item);
      await newTodo.press('Enter');
    }

    // Check first item.
    const firstTodo = page.getByTestId('todo-item').nth(0);
    await firstTodo.getByRole('checkbox').check();
    await expect(firstTodo).toHaveClass('completed');

    // Check second item.
    const secondTodo = page.getByTestId('todo-item').nth(1);
    await expect(secondTodo).not.toHaveClass('completed');
    await secondTodo.getByRole('checkbox').check();

    // Assert completed class.
    await expect(firstTodo).toHaveClass('completed');
    await expect(secondTodo).toHaveClass('completed');
  });

  test('should allow me to un-mark items as complete', async ({ page }) => {
    // create a new todo locator
    const newTodo = page.getByPlaceholder('What needs to be done?');

    // Create two items.
    for (const item of TODO_ITEMS.slice(0, 2)) {
      await newTodo.fill(item);
      await newTodo.press('Enter');
    }

    const firstTodo = page.getByTestId('todo-item').nth(0);
    const secondTodo = page.getByTestId('todo-item').nth(1);
    const firstTodoCheckbox = firstTodo.getByRole('checkbox');

    await firstTodoCheckbox.check();
    await expect(firstTodo).toHaveClass('completed');
    await expect(secondTodo).not.toHaveClass('completed');
    await checkNumberOfCompletedTodosInLocalStorage(page, 1);

    await firstTodoCheckbox.uncheck();
    await expect(firstTodo).not.toHaveClass('completed');
    await expect(secondTodo).not.toHaveClass('completed');
    await checkNumberOfCompletedTodosInLocalStorage(page, 0);
  });

  test('should allow me to edit an item', async ({ page }) => {
    await createDefaultTodos(page);

    const todoItems = page.getByTestId('todo-item');
    const secondTodo = todoItems.nth(1);
    await secondTodo.dblclick();
    await expect(secondTodo.getByRole('textbox', { name: 'Edit' })).toHaveValue(TODO_ITEMS[1]);
    await secondTodo.getByRole('textbox', { name: 'Edit' }).fill('buy some sausages');
    await secondTodo.getByRole('textbox', { name: 'Edit' }).press('Enter');

    // Explicitly assert the new text value.
    await expect(todoItems).toHaveText([
      TODO_ITEMS[0],
      'buy some sausages',
      TODO_ITEMS[2]
    ]);
    await checkTodosInLocalStorage(page, 'buy some sausages');
  });
});

test.describe('Editing', () => {
  test.beforeEach(async ({ page }) => {
    await createDefaultTodos(page);
    await checkNumberOfTodosInLocalStorage(page, 3);
  });

  test('should hide other controls when editing', async ({ page }) => {
    const todoItem = page.getByTestId('todo-item').nth(1);
    await todoItem.dblclick();
    await expect(todoItem.getByRole('checkbox')).not.toBeVisible();
    await expect(todoItem.locator('label', {
      hasText: TODO_ITEMS[1],
    })).not.toBeVisible();
    await checkNumberOfTodosInLocalStorage(page, 3);
  });

  test('should save edits on blur', async ({ page }) => {
    const todoItems = page.getByTestId('todo-item');
    await todoItems.nth(1).dblclick();
    await todoItems.nth(1).getByRole('textbox', { name: 'Edit' }).fill('buy some sausages');
    await todoItems.nth(1).getByRole('textbox', { name: 'Edit' }).dispatchEvent('blur');

    await expect(todoItems).toHaveText([
      TODO_ITEMS[0],
      'buy some sausages',
      TODO_ITEMS[2],
    ]);
    await checkTodosInLocalStorage(page, 'buy some sausages');
  });

  test('should trim entered text', async ({ page }) => {
    const todoItems = page.getByTestId('todo-item');
    await todoItems.nth(1).dblclick();
    await todoItems.nth(1).getByRole('textbox', { name: 'Edit' }).fill('    buy some sausages    ');
    await todoItems.nth(1).getByRole('textbox', { name: 'Edit' }).press('Enter');

    await expect(todoItems).toHaveText([
      TODO_ITEMS[0],
      'buy some sausages',
      TODO_ITEMS[2],
    ]);
    await checkTodosInLocalStorage(page, 'buy some sausages');
  });

  test('should remove the item if an empty text string was entered', async ({ page }) => {
    const todoItems = page.getByTestId('todo-item');
    await todoItems.nth(1).dblclick();
    await todoItems.nth(1).getByRole('textbox', { name: 'Edit' }).fill('');
    await todoItems.nth(1).getByRole('textbox', { name: 'Edit' }).press('Enter');

    await expect(todoItems).toHaveText([
      TODO_ITEMS[0],
      TODO_ITEMS[2],
    ]);
  });

  test('should cancel edits on escape', async ({ page }) => {
    const todoItems = page.getByTestId('todo-item');
    await todoItems.nth(1).dblclick();
    await todoItems.nth(1).getByRole('textbox', { name: 'Edit' }).fill('buy some sausages');
    await todoItems.nth(1).getByRole('textbox', { name: 'Edit' }).press('Escape');
    await expect(todoItems).toHaveText(TODO_ITEMS);
  });
});

test.describe('Counter', () => {
  test('should display the current number of todo items', async ({ page }) => {
    // create a new todo locator
    const newTodo = page.getByPlaceholder('What needs to be done?');
    
    // create a todo count locator
    const todoCount = page.getByTestId('todo-count')

    await newTodo.fill(TODO_ITEMS[0]);
    await newTodo.press('Enter');

    await expect(todoCount).toContainText('1');

    await newTodo.fill(TODO_ITEMS[1]);
    await newTodo.press('Enter');
    await expect(todoCount).toContainText('2');

    await checkNumberOfTodosInLocalStorage(page, 2);
  });
});

test.describe('Clear completed button', () => {
  test.beforeEach(async ({ page }) => {
    await createDefaultTodos(page);
  });

  test('should display the correct text', async ({ page }) => {
    await page.locator('.todo-list li .toggle').first().check();
    await expect(page.getByRole('button', { name: 'Clear completed' })).toBeVisible();
  });

  test('should remove completed items when clicked', async ({ page }) => {
    const todoItems = page.getByTestId('todo-item');
    await todoItems.nth(1).getByRole('checkbox').check();
    await page.getByRole('button', { name: 'Clear completed' }).click();
    await expect(todoItems).toHaveCount(2);
    await expect(todoItems).toHaveText([TODO_ITEMS[0], TODO_ITEMS[2]]);
  });

  test('should be hidden when there are no items that are completed', async ({ page }) => {
    await page.locator('.todo-list li .toggle').first().check();
    await page.getByRole('button', { name: 'Clear completed' }).click();
    await expect(page.getByRole('button', { name: 'Clear completed' })).toBeHidden();
  });
});

test.describe('Persistence', () => {
  test('should persist its data', async ({ page }) => {
    // create a new todo locator
    const newTodo = page.getByPlaceholder('What needs to be done?');

    for (const item of TODO_ITEMS.slice(0, 2)) {
      await newTodo.fill(item);
      await newTodo.press('Enter');
    }

    const todoItems = page.getByTestId('todo-item');
    const firstTodoCheck = todoItems.nth(0).getByRole('checkbox');
    await firstTodoCheck.check();
    await expect(todoItems).toHaveText([TODO_ITEMS[0], TODO_ITEMS[1]]);
    await expect(firstTodoCheck).toBeChecked();
    await expect(todoItems).toHaveClass(['completed', '']);

    // Ensure there is 1 completed item.
    await checkNumberOfCompletedTodosInLocalStorage(page, 1);

    // Now reload.
    await page.reload();
    await expect(todoItems).toHaveText([TODO_ITEMS[0], TODO_ITEMS[1]]);
    await expect(firstTodoCheck).toBeChecked();
    await expect(todoItems).toHaveClass(['completed', '']);
  });
});

test.describe('Routing', () => {
  test.beforeEach(async ({ page }) => {
    await createDefaultTodos(page);
    // make sure the app had a chance to save updated todos in storage
    // before navigating to a new view, otherwise the items can get lost :(
    // in some frameworks like Durandal
    await checkTodosInLocalStorage(page, TODO_ITEMS[0]);
  });

  test('should allow me to display active items', async ({ page }) => {
    const todoItem = page.getByTestId('todo-item');
    await page.getByTestId('todo-item').nth(1).getByRole('checkbox').check();

    await checkNumberOfCompletedTodosInLocalStorage(page, 1);
    await page.getByRole('link', { name: 'Active' }).click();
    await expect(todoItem).toHaveCount(2);
    await expect(todoItem).toHaveText([TODO_ITEMS[0], TODO_ITEMS[2]]);
  });

  test('should respect the back button', async ({ page }) => {
    const todoItem = page.getByTestId('todo-item'); 
    await page.getByTestId('todo-item').nth(1).getByRole('checkbox').check();

    await checkNumberOfCompletedTodosInLocalStorage(page, 1);

    await test.step('Showing all items', async () => {
      await page.getByRole('link', { name: 'All' }).click();
      await expect(todoItem).toHaveCount(3);
    });

    await test.step('Showing active items', async () => {
      await page.getByRole('link', { name: 'Active' }).click();
    });

    await test.step('Showing completed items', async () => {
      await page.getByRole('link', { name: 'Completed' }).click();
    });

    await expect(todoItem).toHaveCount(1);
    await page.goBack();
    await expect(todoItem).toHaveCount(2);
    await page.goBack();
    await expect(todoItem).toHaveCount(3);
  });

  test('should allow me to display completed items', async ({ page }) => {
    await page.getByTestId('todo-item').nth(1).getByRole('checkbox').check();
    await checkNumberOfCompletedTodosInLocalStorage(page, 1);
    await page.getByRole('link', { name: 'Completed' }).click();
    await expect(page.getByTestId('todo-item')).toHaveCount(1);
  });

  test('should allow me to display all items', async ({ page }) => {
    await page.getByTestId('todo-item').nth(1).getByRole('checkbox').check();
    await checkNumberOfCompletedTodosInLocalStorage(page, 1);
    await page.getByRole('link', { name: 'Active' }).click();
    await page.getByRole('link', { name: 'Completed' }).click();
    await page.getByRole('link', { name: 'All' }).click();
    await expect(page.getByTestId('todo-item')).toHaveCount(3);
  });

  test('should highlight the currently applied filter', async ({ page }) => {
    await expect(page.getByRole('link', { name: 'All' })).toHaveClass('selected');
    
    //create locators for active and completed links
    const activeLink = page.getByRole('link', { name: 'Active' });
    const completedLink = page.getByRole('link', { name: 'Completed' });
    await activeLink.click();

    // Page change - active items.
    await expect(activeLink).toHaveClass('selected');
    await completedLink.click();

    // Page change - completed items.
    await expect(completedLink).toHaveClass('selected');
  });
});

async function createDefaultTodos(page: Page) {
  // create a new todo locator
  const newTodo = page.getByPlaceholder('What needs to be done?');

  for (const item of TODO_ITEMS) {
    await newTodo.fill(item);
    await newTodo.press('Enter');
  }
}

async function checkNumberOfTodosInLocalStorage(page: Page, expected: number) {
  return await page.waitForFunction(e => {
    return JSON.parse(localStorage['react-todos']).length === e;
  }, expected);
}

async function checkNumberOfCompletedTodosInLocalStorage(page: Page, expected: number) {
  return await page.waitForFunction(e => {
    return JSON.parse(localStorage['react-todos']).filter((todo: any) => todo.completed).length === e;
  }, expected);
}

async function checkTodosInLocalStorage(page: Page, title: string) {
  return await page.waitForFunction(t => {
    return JSON.parse(localStorage['react-todos']).map((todo: any) => todo.title).includes(t);
  }, title);
}<|MERGE_RESOLUTION|>--- conflicted
+++ resolved
@@ -20,11 +20,7 @@
     await newTodo.fill(TODO_ITEMS[0]);
     await newTodo.press('Enter');
 
-<<<<<<< HEAD
-    // DELIBERATE FAILURE: This will fail and should show in the metrics
-=======
     // Make sure the list only has one todo item.
->>>>>>> 5b799347
     await expect(page.getByTestId('todo-title')).toHaveText([
       TODO_ITEMS[0]
     ]);
